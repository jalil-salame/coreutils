use crate::common::util::*;

fn test_helper(file_name: &str, args: &str) {
    new_ucmd!()
        .arg(args)
        .arg(format!("{}.txt", file_name))
        .succeeds()
        .stdout_is_fixture(format!("{}.expected", file_name));
}

#[test]
fn test_months_whitespace() {
    test_helper("months-whitespace", "-M");
}

#[test]
fn test_version_empty_lines() {
    new_ucmd!()
        .arg("-V")
        .arg("version-empty-lines.txt")
        .succeeds()
        .stdout_is("\n\n\n\n\n\n\n1.2.3-alpha\n1.2.3-alpha2\n\t\t\t1.12.4\n11.2.3\n");
}

#[test]
fn test_human_numeric_whitespace() {
    test_helper("human-numeric-whitespace", "-h");
}

#[test]
fn test_multiple_decimals_general() {
    new_ucmd!()
        .arg("-g")
        .arg("multiple_decimals_general.txt")
        .succeeds()
        .stdout_is("\n\n\n\n\n\n\n\nCARAvan\n-2028789030\n-896689\n-8.90880\n-1\n-.05\n000\n00000001\n1\n1.040000000\n1.444\n1.58590\n8.013\n45\n46.89\n576,446.88800000\n576,446.890\n               4567.\n4567.1\n4567.34\n\t\t\t\t\t\t\t\t\t\t4567..457\n\t\t\t\t37800\n\t\t\t\t\t\t45670.89079.098\n\t\t\t\t\t\t45670.89079.1\n4798908.340000000000\n4798908.45\n4798908.8909800\n");
}

#[test]
fn test_multiple_decimals_numeric() {
    test_helper("multiple_decimals_numeric", "-n")
}

#[test]
fn test_check_zero_terminated_failure() {
    new_ucmd!()
        .arg("-z")
        .arg("-c")
        .arg("zero-terminated.txt")
        .fails()
        .stdout_is("sort: disorder in line 0\n");
}

#[test]
fn test_check_zero_terminated_success() {
    new_ucmd!()
        .arg("-z")
        .arg("-c")
        .arg("zero-terminated.expected")
        .succeeds();
}

#[test]
fn test_random_shuffle_len() {
    // check whether output is the same length as the input
    const FILE: &str = "default_unsorted_ints.expected";
    let (at, _ucmd) = at_and_ucmd!();
    let result = new_ucmd!().arg("-R").arg(FILE).run().stdout_move_str();
    let expected = at.read(FILE);

    assert_ne!(result, expected);
    assert_eq!(result.len(), expected.len());
}

#[test]
fn test_random_shuffle_contains_all_lines() {
    // check whether lines of input are all in output
    const FILE: &str = "default_unsorted_ints.expected";
    let (at, _ucmd) = at_and_ucmd!();
    let result = new_ucmd!().arg("-R").arg(FILE).run().stdout_move_str();
    let expected = at.read(FILE);
    let result_sorted = new_ucmd!().pipe_in(result.clone()).run().stdout_move_str();

    assert_ne!(result, expected);
    assert_eq!(result_sorted, expected);
}

#[test]
fn test_random_shuffle_two_runs_not_the_same() {
    // check to verify that two random shuffles are not equal; this has the
    // potential to fail in the very unlikely event that the random order is the same
    // as the starting order, or if both random sorts end up having the same order.
    const FILE: &str = "default_unsorted_ints.expected";
    let (at, _ucmd) = at_and_ucmd!();
    let result = new_ucmd!().arg("-R").arg(FILE).run().stdout_move_str();
    let expected = at.read(FILE);
    let unexpected = new_ucmd!().arg("-R").arg(FILE).run().stdout_move_str();

    assert_ne!(result, expected);
    assert_ne!(result, unexpected);
}

#[test]
fn test_random_shuffle_contains_two_runs_not_the_same() {
    // check to verify that two random shuffles are not equal; this has the
    // potential to fail in the unlikely event that random order is the same
    // as the starting order, or if both random sorts end up having the same order.
    const FILE: &str = "default_unsorted_ints.expected";
    let (at, _ucmd) = at_and_ucmd!();
    let result = new_ucmd!().arg("-R").arg(FILE).run().stdout_move_str();
    let expected = at.read(FILE);
    let unexpected = new_ucmd!().arg("-R").arg(FILE).run().stdout_move_str();

    assert_ne!(result, expected);
    assert_ne!(result, unexpected);
}

#[test]
fn test_numeric_floats_and_ints() {
    test_helper("numeric_floats_and_ints", "-n");
}

#[test]
fn test_numeric_floats() {
    test_helper("numeric_floats", "-n");
}

#[test]
fn test_numeric_floats_with_nan() {
    test_helper("numeric_floats_with_nan", "-n");
}

#[test]
fn test_numeric_unfixed_floats() {
    test_helper("numeric_unfixed_floats", "-n");
}

#[test]
fn test_numeric_fixed_floats() {
    test_helper("numeric_fixed_floats", "-n");
}

#[test]
fn test_numeric_unsorted_ints() {
    test_helper("numeric_unsorted_ints", "-n");
}

#[test]
fn test_human_block_sizes() {
    test_helper("human_block_sizes", "-h");
}

#[test]
fn test_month_default() {
    test_helper("month_default", "-M");
}

#[test]
fn test_month_stable() {
    test_helper("month_stable", "-Ms");
}

#[test]
fn test_default_unsorted_ints() {
    test_helper("default_unsorted_ints", "");
}

#[test]
fn test_numeric_unique_ints() {
    test_helper("numeric_unsorted_ints_unique", "-nu");
}

#[test]
fn test_version() {
    test_helper("version", "-V");
}

#[test]
fn test_ignore_case() {
    test_helper("ignore_case", "-f");
}

#[test]
fn test_dictionary_order() {
    test_helper("dictionary_order", "-d");
}

#[test]
fn test_dictionary_order2() {
    for non_dictionary_order2_param in vec!["-d"] {
        new_ucmd!()
            .pipe_in("a👦🏻aa	b\naaaa	b")
            .arg(non_dictionary_order2_param)
            .succeeds()
            .stdout_only("a👦🏻aa	b\naaaa	b\n");
    }
}

#[test]
fn test_non_printing_chars() {
    for non_printing_chars_param in vec!["-i"] {
        new_ucmd!()
            .pipe_in("a👦🏻aa\naaaa")
            .arg(non_printing_chars_param)
            .succeeds()
            .stdout_only("a👦🏻aa\naaaa\n");
    }
}

#[test]
fn test_exponents_positive_general_fixed() {
    for exponents_positive_general_param in vec!["-g"] {
        new_ucmd!()
            .pipe_in("100E6\n\n50e10\n+100000\n\n10000K78\n10E\n\n\n1000EDKLD\n\n\n100E6\n\n50e10\n+100000\n\n")
            .arg(exponents_positive_general_param)
            .succeeds()
            .stdout_only("\n\n\n\n\n\n\n\n10000K78\n1000EDKLD\n10E\n+100000\n+100000\n100E6\n100E6\n50e10\n50e10\n");
    }
}

#[test]
fn test_exponents_positive_numeric() {
    test_helper("exponents-positive-numeric", "-n");
}

#[test]
fn test_months_dedup() {
    test_helper("months-dedup", "-Mu");
}

#[test]
fn test_mixed_floats_ints_chars_numeric() {
    test_helper("mixed_floats_ints_chars_numeric", "-n");
}

#[test]
fn test_mixed_floats_ints_chars_numeric_unique() {
    test_helper("mixed_floats_ints_chars_numeric_unique", "-nu");
}

#[test]
fn test_words_unique() {
    test_helper("words_unique", "-u");
}

#[test]
fn test_numeric_unique() {
    test_helper("numeric_unique", "-nu");
}

#[test]
fn test_mixed_floats_ints_chars_numeric_reverse() {
    test_helper("mixed_floats_ints_chars_numeric_unique_reverse", "-nur");
}

#[test]
fn test_mixed_floats_ints_chars_numeric_stable() {
    test_helper("mixed_floats_ints_chars_numeric_stable", "-ns");
}

#[test]
fn test_numeric_floats_and_ints2() {
    for numeric_sort_param in vec!["-n", "--numeric-sort"] {
        let input = "1.444\n8.013\n1\n-8\n1.04\n-1";
        new_ucmd!()
            .arg(numeric_sort_param)
            .pipe_in(input)
            .succeeds()
            .stdout_only("-8\n-1\n1\n1.04\n1.444\n8.013\n");
    }
}

#[test]
fn test_numeric_floats2() {
    for numeric_sort_param in vec!["-n", "--numeric-sort"] {
        let input = "1.444\n8.013\n1.58590\n-8.90880\n1.040000000\n-.05";
        new_ucmd!()
            .arg(numeric_sort_param)
            .pipe_in(input)
            .succeeds()
            .stdout_only("-8.90880\n-.05\n1.040000000\n1.444\n1.58590\n8.013\n");
    }
}

#[test]
fn test_numeric_floats_with_nan2() {
    test_helper("numeric-floats-with-nan2", "-n");
}

#[test]
fn test_human_block_sizes2() {
    for human_numeric_sort_param in vec!["-h", "--human-numeric-sort"] {
        let input = "8981K\n909991M\n-8T\n21G\n0.8M";
        new_ucmd!()
            .arg(human_numeric_sort_param)
            .pipe_in(input)
            .succeeds()
            .stdout_only("-8T\n0.8M\n8981K\n21G\n909991M\n");
    }
}

#[test]
fn test_month_default2() {
    for month_sort_param in vec!["-M", "--month-sort"] {
        let input = "JAn\nMAY\n000may\nJun\nFeb";
        new_ucmd!()
            .arg(month_sort_param)
            .pipe_in(input)
            .succeeds()
            .stdout_only("000may\nJAn\nFeb\nMAY\nJun\n");
    }
}

#[test]
fn test_default_unsorted_ints2() {
    let input = "9\n1909888\n000\n1\n2";
    new_ucmd!()
        .pipe_in(input)
        .succeeds()
        .stdout_only("000\n1\n1909888\n2\n9\n");
}

#[test]
fn test_numeric_unique_ints2() {
    for numeric_unique_sort_param in vec!["-nu"] {
        let input = "9\n9\n8\n1\n";
        new_ucmd!()
            .arg(numeric_unique_sort_param)
            .pipe_in(input)
            .succeeds()
            .stdout_only("1\n8\n9\n");
    }
}

#[test]
fn test_keys_open_ended() {
    let input = "aa bb cc\ndd aa ff\ngg aa cc\n";
    new_ucmd!()
        .args(&["-k", "2.2"])
        .pipe_in(input)
        .succeeds()
        .stdout_only("gg aa cc\ndd aa ff\naa bb cc\n");
}

#[test]
fn test_keys_closed_range() {
    let input = "aa bb cc\ndd aa ff\ngg aa cc\n";
    new_ucmd!()
        .args(&["-k", "2.2,2.2"])
        .pipe_in(input)
        .succeeds()
        .stdout_only("dd aa ff\ngg aa cc\naa bb cc\n");
}

#[test]
fn test_keys_multiple_ranges() {
    let input = "aa bb cc\ndd aa ff\ngg aa cc\n";
    new_ucmd!()
        .args(&["-k", "2,2", "-k", "3,3"])
        .pipe_in(input)
        .succeeds()
        .stdout_only("gg aa cc\ndd aa ff\naa bb cc\n");
}

#[test]
fn test_keys_no_field_match() {
    let input = "aa aa aa aa\naa bb cc\ndd aa ff\n";
    new_ucmd!()
        .args(&["-k", "4,4"])
        .pipe_in(input)
        .succeeds()
        .stdout_only("aa bb cc\ndd aa ff\naa aa aa aa\n");
}

#[test]
fn test_keys_no_char_match() {
    let input = "aaa\nba\nc\n";
    new_ucmd!()
        .args(&["-k", "1.2"])
        .pipe_in(input)
        .succeeds()
        .stdout_only("c\nba\naaa\n");
}

#[test]
fn test_keys_custom_separator() {
    let input = "aaxbbxcc\nddxaaxff\nggxaaxcc\n";
    new_ucmd!()
        .args(&["-k", "2.2,2.2", "-t", "x"])
        .pipe_in(input)
        .succeeds()
        .stdout_only("ddxaaxff\nggxaaxcc\naaxbbxcc\n");
}

#[test]
fn test_keys_invalid_field() {
    new_ucmd!()
        .args(&["-k", "1."])
        .fails()
        .stderr_only("sort: error: failed to parse character index for key `1.`: cannot parse integer from empty string");
}

#[test]
fn test_keys_invalid_field_option() {
    new_ucmd!()
        .args(&["-k", "1.1x"])
        .fails()
        .stderr_only("sort: error: invalid option for key: `x`");
}

#[test]
fn test_keys_invalid_field_zero() {
    new_ucmd!()
        .args(&["-k", "0.1"])
        .fails()
        .stderr_only("sort: error: field index was 0");
}

#[test]
fn test_keys_with_options() {
    let input = "aa 3 cc\ndd 1 ff\ngg 2 cc\n";
    for param in &[
        &["-k", "2,2n"][..],
        &["-k", "2n,2"][..],
        &["-k", "2,2", "-n"][..],
    ] {
        new_ucmd!()
            .args(param)
            .pipe_in(input)
            .succeeds()
            .stdout_only("dd 1 ff\ngg 2 cc\naa 3 cc\n");
    }
}

#[test]
fn test_keys_with_options_blanks_start() {
    let input = "aa   3 cc\ndd  1 ff\ngg         2 cc\n";
    for param in &[&["-k", "2b,2"][..], &["-k", "2,2", "-b"][..]] {
        new_ucmd!()
            .args(param)
            .pipe_in(input)
            .succeeds()
            .stdout_only("dd  1 ff\ngg         2 cc\naa   3 cc\n");
    }
}

#[test]
fn test_keys_with_options_blanks_end() {
    let input = "a  b
a b
a   b
";
    new_ucmd!()
        .args(&["-k", "1,2.1b", "-s"])
        .pipe_in(input)
        .succeeds()
        .stdout_only(
            "a   b
a  b
a b
",
        );
}

#[test]
fn test_keys_stable() {
    let input = "a  b
a b
a   b
";
    new_ucmd!()
        .args(&["-k", "1,2.1", "-s"])
        .pipe_in(input)
        .succeeds()
        .stdout_only(
            "a  b
a b
a   b
",
        );
}

#[test]
fn test_keys_empty_match() {
    let input = "a a a a
aaaa
";
    new_ucmd!()
        .args(&["-k", "1,1", "-t", "a"])
        .pipe_in(input)
        .succeeds()
        .stdout_only(input);
}

#[test]
fn test_zero_terminated() {
    test_helper("zero-terminated", "-z");
}

#[test]
fn test_multiple_files() {
    new_ucmd!()
        .arg("-n")
        .arg("multiple_files1.txt")
        .arg("multiple_files2.txt")
        .succeeds()
        .stdout_only_fixture("multiple_files.expected");
}

#[test]
fn test_merge_interleaved() {
    new_ucmd!()
        .arg("-m")
        .arg("merge_ints_interleaved_1.txt")
        .arg("merge_ints_interleaved_2.txt")
        .arg("merge_ints_interleaved_3.txt")
        .succeeds()
        .stdout_only_fixture("merge_ints_interleaved.expected");
}

#[test]
fn test_merge_unique() {
    new_ucmd!()
        .arg("-m")
        .arg("--unique")
        .arg("merge_ints_interleaved_1.txt")
        .arg("merge_ints_interleaved_2.txt")
        .arg("merge_ints_interleaved_3.txt")
        .arg("merge_ints_interleaved_3.txt")
        .arg("merge_ints_interleaved_2.txt")
        .arg("merge_ints_interleaved_1.txt")
        .succeeds()
        .stdout_only_fixture("merge_ints_interleaved.expected");
}

#[test]
fn test_merge_reversed() {
    new_ucmd!()
        .arg("-m")
        .arg("--reverse")
        .arg("merge_ints_reversed_1.txt")
        .arg("merge_ints_reversed_2.txt")
        .arg("merge_ints_reversed_3.txt")
        .succeeds()
        .stdout_only_fixture("merge_ints_reversed.expected");
}

#[test]
fn test_pipe() {
    // TODO: issue 1608 reports a panic when we attempt to read from stdin,
    // which was closed by the other side of the pipe. This test does not
    // protect against regressions in that case; we should add one at some
    // point.
    new_ucmd!()
        .pipe_in("one\ntwo\nfour")
        .succeeds()
        .stdout_is("four\none\ntwo\n")
        .stderr_is("");
}

#[test]
fn test_check() {
    new_ucmd!()
        .arg("-c")
        .arg("check_fail.txt")
        .fails()
        .stdout_is("sort: disorder in line 4\n");

    new_ucmd!()
        .arg("-c")
        .arg("multiple_files.expected")
        .succeeds()
        .stdout_is("");
}

#[test]
fn test_check_silent() {
    new_ucmd!()
        .arg("-C")
        .arg("check_fail.txt")
        .fails()
        .stdout_is("");
}

#[test]
<<<<<<< HEAD
fn test_dictionary_and_nonprinting_conflicts() {
    let conflicting_args = ["n", "h", "g", "M"];
    for restricted_arg in &["d", "i"] {
        for conflicting_arg in &conflicting_args {
            new_ucmd!()
                .arg(&format!("-{}{}", restricted_arg, conflicting_arg))
                .fails();
        }
        for conflicting_arg in &conflicting_args {
            new_ucmd!()
                .args(&[
                    format!("-{}", restricted_arg).as_str(),
                    "-k",
                    &format!("1,1{}", conflicting_arg),
                ])
                .succeeds();
        }
        for conflicting_arg in &conflicting_args {
            // FIXME: this should ideally fail.
            new_ucmd!()
                .args(&["-k", &format!("1{},1{}", restricted_arg, conflicting_arg)])
                .succeeds();
        }
    }
=======
fn test_trailing_separator() {
    new_ucmd!()
    .args(&["-t", "x", "-k", "1,1"])
    .pipe_in("aax\naaa\n")
    .succeeds()
    .stdout_is("aax\naaa\n");
>>>>>>> b96f7dba
}<|MERGE_RESOLUTION|>--- conflicted
+++ resolved
@@ -583,7 +583,6 @@
 }
 
 #[test]
-<<<<<<< HEAD
 fn test_dictionary_and_nonprinting_conflicts() {
     let conflicting_args = ["n", "h", "g", "M"];
     for restricted_arg in &["d", "i"] {
@@ -608,12 +607,13 @@
                 .succeeds();
         }
     }
-=======
+}
+
+#[test]
 fn test_trailing_separator() {
     new_ucmd!()
     .args(&["-t", "x", "-k", "1,1"])
     .pipe_in("aax\naaa\n")
     .succeeds()
     .stdout_is("aax\naaa\n");
->>>>>>> b96f7dba
 }