// spell-checker:ignore (words) helloworld objdump n'source

use crate::common::util::*;
use filetime::FileTime;
use rust_users::*;
use std::os::unix::fs::PermissionsExt;
#[cfg(not(any(windows, target_os = "freebsd")))]
use std::process::Command;
#[cfg(any(target_os = "linux", target_os = "android"))]
use std::thread::sleep;

#[test]
fn test_install_basic() {
    let (at, mut ucmd) = at_and_ucmd!();
    let dir = "target_dir";
    let file1 = "source_file1";
    let file2 = "source_file2";

    at.touch(file1);
    at.touch(file2);
    at.mkdir(dir);
    ucmd.arg(file1).arg(file2).arg(dir).succeeds().no_stderr();

    assert!(at.file_exists(file1));
    assert!(at.file_exists(file2));
    assert!(at.file_exists(&format!("{}/{}", dir, file1)));
    assert!(at.file_exists(&format!("{}/{}", dir, file2)));
}

#[test]
fn test_install_twice_dir() {
    let dir = "dir";
    let scene = TestScenario::new(util_name!());

    scene.ucmd().arg("-d").arg(dir).succeeds();
    scene.ucmd().arg("-d").arg(dir).succeeds();
    let at = &scene.fixtures;

    assert!(at.dir_exists(dir));
}

#[test]
fn test_install_failing_not_dir() {
    let (at, mut ucmd) = at_and_ucmd!();
    let file1 = "file1";
    let file2 = "file2";
    let file3 = "file3";

    at.touch(file1);
    at.touch(file2);
    at.touch(file3);
    ucmd.arg(file1)
        .arg(file2)
        .arg(file3)
        .fails()
        .stderr_contains("not a directory");
}

#[test]
fn test_install_unimplemented_arg() {
    let (at, mut ucmd) = at_and_ucmd!();
    let dir = "target_dir";
    let file = "source_file";
    let context_arg = "--context";

    at.touch(file);
    at.mkdir(dir);
    ucmd.arg(context_arg)
        .arg(file)
        .arg(dir)
        .fails()
        .stderr_contains("Unimplemented");

    assert!(!at.file_exists(&format!("{}/{}", dir, file)));
}

#[test]
fn test_install_ancestors_directories() {
    let (at, mut ucmd) = at_and_ucmd!();
    let ancestor1 = "ancestor1";
    let ancestor2 = "ancestor1/ancestor2";
    let target_dir = "ancestor1/ancestor2/target_dir";
    let directories_arg = "-d";

    ucmd.args(&[directories_arg, target_dir])
        .succeeds()
        .no_stderr();

    assert!(at.dir_exists(ancestor1));
    assert!(at.dir_exists(ancestor2));
    assert!(at.dir_exists(target_dir));
}

#[test]
fn test_install_ancestors_mode_directories() {
    let (at, mut ucmd) = at_and_ucmd!();
    let ancestor1 = "ancestor1";
    let ancestor2 = "ancestor1/ancestor2";
    let target_dir = "ancestor1/ancestor2/target_dir";
    let directories_arg = "-d";
    let mode_arg = "--mode=200";
    let probe = "probe";

    at.mkdir(probe);
    let default_perms = at.metadata(probe).permissions().mode();

    ucmd.args(&[mode_arg, directories_arg, target_dir])
        .succeeds()
        .no_stderr();

    assert!(at.dir_exists(ancestor1));
    assert!(at.dir_exists(ancestor2));
    assert!(at.dir_exists(target_dir));

    assert_eq!(default_perms, at.metadata(ancestor1).permissions().mode());
    assert_eq!(default_perms, at.metadata(ancestor2).permissions().mode());

    // Expected mode only on the target_dir.
    assert_eq!(0o40_200_u32, at.metadata(target_dir).permissions().mode());
}

#[test]
fn test_install_parent_directories() {
    let (at, mut ucmd) = at_and_ucmd!();
    let ancestor1 = "ancestor1";
    let ancestor2 = "ancestor1/ancestor2";
    let target_dir = "ancestor1/ancestor2/target_dir";
    let directories_arg = "-d";

    // Here one of the ancestors already exist and only the target_dir and
    // its parent must be created.
    at.mkdir(ancestor1);

    ucmd.args(&[directories_arg, target_dir])
        .succeeds()
        .no_stderr();

    assert!(at.dir_exists(ancestor2));
    assert!(at.dir_exists(target_dir));
}

#[test]
fn test_install_several_directories() {
    let (at, mut ucmd) = at_and_ucmd!();
    let dir1 = "dir1";
    let dir2 = "dir2";
    let dir3 = "dir3";
    let directories_arg = "-d";

    ucmd.args(&[directories_arg, dir1, dir2, dir3])
        .succeeds()
        .no_stderr();

    assert!(at.dir_exists(dir1));
    assert!(at.dir_exists(dir2));
    assert!(at.dir_exists(dir3));
}

#[test]
fn test_install_mode_numeric() {
    let scene = TestScenario::new(util_name!());
    let at = &scene.fixtures;
    let dir = "dir1";
    let dir2 = "dir2";

    let file = "file";
    let mode_arg = "--mode=333";

    at.touch(file);
    at.mkdir(dir);
    scene
        .ucmd()
        .arg(file)
        .arg(dir)
        .arg(mode_arg)
        .succeeds()
        .no_stderr();

    let dest_file = &format!("{}/{}", dir, file);
    assert!(at.file_exists(file));
    assert!(at.file_exists(dest_file));
    let permissions = at.metadata(dest_file).permissions();
    assert_eq!(0o100_333_u32, PermissionsExt::mode(&permissions));

    let mode_arg = "-m 0333";
    at.mkdir(dir2);

    scene.ucmd().arg(mode_arg).arg(file).arg(dir2).succeeds();

    let dest_file = &format!("{}/{}", dir2, file);
    assert!(at.file_exists(file));
    assert!(at.file_exists(dest_file));
    let permissions = at.metadata(dest_file).permissions();
    assert_eq!(0o100_333_u32, PermissionsExt::mode(&permissions));
}

#[test]
fn test_install_mode_symbolic() {
    let (at, mut ucmd) = at_and_ucmd!();
    let dir = "target_dir";
    let file = "source_file";
    let mode_arg = "--mode=o+wx";

    at.touch(file);
    at.mkdir(dir);
    ucmd.arg(file).arg(dir).arg(mode_arg).succeeds().no_stderr();

    let dest_file = &format!("{}/{}", dir, file);
    assert!(at.file_exists(file));
    assert!(at.file_exists(dest_file));
    let permissions = at.metadata(dest_file).permissions();
    assert_eq!(0o100_003_u32, PermissionsExt::mode(&permissions));
}

#[test]
fn test_install_mode_failing() {
    let (at, mut ucmd) = at_and_ucmd!();
    let dir = "target_dir";
    let file = "source_file";
    let mode_arg = "--mode=999";

    at.touch(file);
    at.mkdir(dir);
    ucmd.arg(file)
        .arg(dir)
        .arg(mode_arg)
        .fails()
        .stderr_contains("Invalid mode string: invalid digit found in string");

    let dest_file = &format!("{}/{}", dir, file);
    assert!(at.file_exists(file));
    assert!(!at.file_exists(dest_file));
}

#[test]
fn test_install_mode_directories() {
    let (at, mut ucmd) = at_and_ucmd!();
    let component = "component";
    let directories_arg = "-d";
    let mode_arg = "--mode=333";

    ucmd.arg(directories_arg)
        .arg(component)
        .arg(mode_arg)
        .succeeds()
        .no_stderr();

    assert!(at.dir_exists(component));
    let permissions = at.metadata(component).permissions();
    assert_eq!(0o040_333_u32, PermissionsExt::mode(&permissions));
}

#[test]
fn test_install_target_file() {
    let (at, mut ucmd) = at_and_ucmd!();
    let file1 = "source_file";
    let file2 = "target_file";

    at.touch(file1);
    at.touch(file2);
    ucmd.arg(file1).arg(file2).succeeds().no_stderr();

    assert!(at.file_exists(file1));
    assert!(at.file_exists(file2));
}

#[test]
fn test_install_target_new_file() {
    let (at, mut ucmd) = at_and_ucmd!();
    let file = "file";
    let dir = "target_dir";

    at.touch(file);
    at.mkdir(dir);
    ucmd.arg(file)
        .arg(format!("{}/{}", dir, file))
        .succeeds()
        .no_stderr();

    assert!(at.file_exists(file));
    assert!(at.file_exists(&format!("{}/{}", dir, file)));
}

#[test]
fn test_install_target_new_file_with_group() {
    let (at, mut ucmd) = at_and_ucmd!();
    let file = "file";
    let dir = "target_dir";
    let gid = get_effective_gid();

    at.touch(file);
    at.mkdir(dir);
    let result = ucmd
        .arg(file)
        .arg("--group")
        .arg(gid.to_string())
        .arg(format!("{}/{}", dir, file))
        .run();

    if is_ci() && result.stderr_str().contains("no such group:") {
        // In the CI, some server are failing to return the group.
        // As seems to be a configuration issue, ignoring it
        return;
    }

    result.success();
    assert!(at.file_exists(file));
    assert!(at.file_exists(&format!("{}/{}", dir, file)));
}

#[test]
fn test_install_target_new_file_with_owner() {
    let (at, mut ucmd) = at_and_ucmd!();
    let file = "file";
    let dir = "target_dir";
    let uid = get_effective_uid();

    at.touch(file);
    at.mkdir(dir);
    let result = ucmd
        .arg(file)
        .arg("--owner")
        .arg(uid.to_string())
        .arg(format!("{}/{}", dir, file))
        .run();

    if is_ci() && result.stderr_str().contains("no such user:") {
        // In the CI, some server are failing to return the user id.
        // As seems to be a configuration issue, ignoring it
        return;
    }

    result.success();
    assert!(at.file_exists(file));
    assert!(at.file_exists(&format!("{}/{}", dir, file)));
}

#[test]
fn test_install_target_new_file_failing_nonexistent_parent() {
    let (at, mut ucmd) = at_and_ucmd!();
    let file1 = "source_file";
    let file2 = "target_file";
    let dir = "target_dir";

    at.touch(file1);

    ucmd.arg(file1)
        .arg(format!("{}/{}", dir, file2))
        .fails()
        .stderr_contains(&"No such file or directory");
}

#[test]
fn test_install_preserve_timestamps() {
    let (at, mut ucmd) = at_and_ucmd!();
    let file1 = "source_file";
    let file2 = "target_file";
    at.touch(file1);

    ucmd.arg(file1).arg(file2).arg("-p").succeeds().no_stderr();

    assert!(at.file_exists(file1));
    assert!(at.file_exists(file2));

    let file1_metadata = at.metadata(file1);
    let file2_metadata = at.metadata(file2);

    assert_eq!(
        file1_metadata.accessed().ok(),
        file2_metadata.accessed().ok()
    );
    assert_eq!(
        file1_metadata.modified().ok(),
        file2_metadata.modified().ok()
    );
}

// These two tests are failing but should work
#[test]
fn test_install_copy_file() {
    let (at, mut ucmd) = at_and_ucmd!();
    let file1 = "source_file";
    let file2 = "target_file";

    at.touch(file1);
    ucmd.arg(file1).arg(file2).succeeds().no_stderr();

    assert!(at.file_exists(file1));
    assert!(at.file_exists(file2));
}

#[test]
#[cfg(any(target_os = "linux", target_os = "android"))]
fn test_install_target_file_dev_null() {
    let (at, mut ucmd) = at_and_ucmd!();

    let file1 = "/dev/null";
    let file2 = "target_file";

    ucmd.arg(file1).arg(file2).succeeds();

    assert!(at.file_exists(file2));
}

#[test]
fn test_install_nested_paths_copy_file() {
    let (at, mut ucmd) = at_and_ucmd!();
    let file1 = "source_file";
    let dir1 = "source_dir";
    let dir2 = "target_dir";

    at.mkdir(dir1);
    at.mkdir(dir2);
    at.touch(&format!("{}/{}", dir1, file1));

    ucmd.arg(format!("{}/{}", dir1, file1))
        .arg(dir2)
        .succeeds()
        .no_stderr();
    assert!(at.file_exists(&format!("{}/{}", dir2, file1)));
}

#[test]
fn test_install_failing_omitting_directory() {
    let (at, mut ucmd) = at_and_ucmd!();
    let file1 = "source_file";
    let dir1 = "source_dir";
    let dir2 = "target_dir";

    at.mkdir(dir1);
    at.mkdir(dir2);
    at.touch(file1);

    ucmd.arg(dir1)
        .arg(file1)
        .arg(dir2)
        .fails()
        .code_is(1)
        .stderr_contains("omitting directory");
}

#[test]
fn test_install_failing_no_such_file() {
    let (at, mut ucmd) = at_and_ucmd!();
    let file1 = "source_file";
    let file2 = "inexistent_file";
    let dir1 = "target_dir";

    at.mkdir(dir1);
    at.touch(file1);

    ucmd.arg(file1)
        .arg(file2)
        .arg(dir1)
        .fails()
        .code_is(1)
        .stderr_contains("No such file or directory");
}

#[test]
fn test_install_copy_then_compare_file() {
    let scene = TestScenario::new(util_name!());
    let at = &scene.fixtures;
    let file1 = "test_install_copy_then_compare_file_a1";
    let file2 = "test_install_copy_then_compare_file_a2";

    at.touch(file1);
    scene
        .ucmd()
        .arg("-C")
        .arg(file1)
        .arg(file2)
        .succeeds()
        .no_stderr();

    let mut file2_meta = at.metadata(file2);
    let before = FileTime::from_last_modification_time(&file2_meta);

    scene
        .ucmd()
        .arg("-C")
        .arg(file1)
        .arg(file2)
        .succeeds()
        .no_stderr();

    file2_meta = at.metadata(file2);
    let after = FileTime::from_last_modification_time(&file2_meta);

    assert_eq!(before, after);
}

#[test]
#[cfg(any(target_os = "linux", target_os = "android"))]
fn test_install_copy_then_compare_file_with_extra_mode() {
    let scene = TestScenario::new(util_name!());
    let at = &scene.fixtures;
    // XXX: can't tests introspect on their own names?
    let file1 = "test_install_copy_then_compare_file_with_extra_mode_a1";
    let file2 = "test_install_copy_then_compare_file_with_extra_mode_a2";

    at.touch(file1);
    scene
        .ucmd()
        .arg("-C")
        .arg(file1)
        .arg(file2)
        .succeeds()
        .no_stderr();

    let mut file2_meta = at.metadata(file2);
    let before = FileTime::from_last_modification_time(&file2_meta);
    sleep(std::time::Duration::from_millis(1000));

    scene
        .ucmd()
        .arg("-C")
        .arg(file1)
        .arg(file2)
        .arg("-m")
        .arg("1644")
        .succeeds()
        .no_stderr();

    file2_meta = at.metadata(file2);
    let after_install_sticky = FileTime::from_last_modification_time(&file2_meta);

    assert!(before != after_install_sticky);

    sleep(std::time::Duration::from_millis(1000));

    // dest file still 1644, so need_copy ought to return `true`
    scene
        .ucmd()
        .arg("-C")
        .arg(file1)
        .arg(file2)
        .succeeds()
        .no_stderr();

    file2_meta = at.metadata(file2);
    let after_install_sticky_again = FileTime::from_last_modification_time(&file2_meta);

    assert!(after_install_sticky != after_install_sticky_again);
}

const STRIP_TARGET_FILE: &str = "helloworld_installed";
#[cfg(not(any(windows, target_os = "freebsd")))]
const SYMBOL_DUMP_PROGRAM: &str = "objdump";
#[cfg(not(any(windows, target_os = "freebsd")))]
const STRIP_SOURCE_FILE_SYMBOL: &str = "main";

fn strip_source_file() -> &'static str {
    if cfg!(target_os = "macos") {
        "helloworld_macos"
    } else if cfg!(target_arch = "arm") || cfg!(target_arch = "aarch64") {
        "helloworld_android"
    } else {
        "helloworld_linux"
    }
}

#[test]
// FixME: Freebsd fails on 'No such file or directory'
#[cfg(not(any(windows, target_os = "freebsd")))]
fn test_install_and_strip() {
    let scene = TestScenario::new(util_name!());
    let at = &scene.fixtures;
    scene
        .ucmd()
        .arg("-s")
        .arg(strip_source_file())
        .arg(STRIP_TARGET_FILE)
        .succeeds()
        .no_stderr();

    let output = Command::new(SYMBOL_DUMP_PROGRAM)
        .arg("-t")
        .arg(at.plus(STRIP_TARGET_FILE))
        .output()
        .unwrap();

    let stdout = String::from_utf8(output.stdout).unwrap();
    assert!(!stdout.contains(STRIP_SOURCE_FILE_SYMBOL));
}

#[test]
// FixME: Freebsd fails on 'No such file or directory'
#[cfg(not(any(windows, target_os = "freebsd")))]
fn test_install_and_strip_with_program() {
    let scene = TestScenario::new(util_name!());
    let at = &scene.fixtures;
    scene
        .ucmd()
        .arg("-s")
        .arg("--strip-program")
        .arg("/usr/bin/strip")
        .arg(strip_source_file())
        .arg(STRIP_TARGET_FILE)
        .succeeds()
        .no_stderr();

    let output = Command::new(SYMBOL_DUMP_PROGRAM)
        .arg("-t")
        .arg(at.plus(STRIP_TARGET_FILE))
        .output()
        .unwrap();

    let stdout = String::from_utf8(output.stdout).unwrap();
    assert!(!stdout.contains(STRIP_SOURCE_FILE_SYMBOL));
}

#[test]
#[cfg(not(windows))]
fn test_install_and_strip_with_invalid_program() {
    let scene = TestScenario::new(util_name!());
    let at = &scene.fixtures;

    scene
        .ucmd()
        .arg("-s")
        .arg("--strip-program")
        .arg("/bin/date")
        .arg(strip_source_file())
        .arg(STRIP_TARGET_FILE)
        .fails()
        .stderr_contains("strip program failed");
    assert!(!at.file_exists(STRIP_TARGET_FILE));
}

#[test]
#[cfg(not(windows))]
fn test_install_and_strip_with_non_existent_program() {
    let scene = TestScenario::new(util_name!());
    let at = &scene.fixtures;

    scene
        .ucmd()
        .arg("-s")
        .arg("--strip-program")
        .arg("/usr/bin/non_existent_program")
        .arg(strip_source_file())
        .arg(STRIP_TARGET_FILE)
        .fails()
        .stderr_contains("No such file or directory");
    assert!(!at.file_exists(STRIP_TARGET_FILE));
}

#[test]
fn test_install_creating_leading_dirs() {
    let scene = TestScenario::new(util_name!());
    let at = &scene.fixtures;

    let source = "create_leading_test_file";
    let target = "dir1/dir2/dir3/test_file";

    at.touch(source);

    scene
        .ucmd()
        .arg("-D")
        .arg(source)
        .arg(at.plus(target))
        .succeeds()
        .no_stderr();
}

#[test]
#[cfg(not(windows))]
fn test_install_creating_leading_dir_fails_on_long_name() {
    let scene = TestScenario::new(util_name!());
    let at = &scene.fixtures;

    let source = "create_leading_test_file";
    let target = format!("{}/test_file", "d".repeat(libc::PATH_MAX as usize + 1));

    at.touch(source);

    scene
        .ucmd()
        .arg("-D")
        .arg(source)
        .arg(at.plus(target.as_str()))
        .fails()
        .stderr_contains("failed to create");
}

#[test]
fn test_install_dir() {
    let (at, mut ucmd) = at_and_ucmd!();
    let dir = "target_dir";
    let file1 = "source_file1";
    let file2 = "source_file2";

    at.touch(file1);
    at.touch(file2);
    at.mkdir(dir);
    ucmd.arg(file1)
        .arg(file2)
        .arg(&format!("--target-directory={}", dir))
        .succeeds()
        .no_stderr();

    assert!(at.file_exists(file1));
    assert!(at.file_exists(file2));
    assert!(at.file_exists(&format!("{}/{}", dir, file1)));
    assert!(at.file_exists(&format!("{}/{}", dir, file2)));
}
//
// test backup functionality
#[test]
fn test_install_backup_short_no_args_files() {
    let scene = TestScenario::new(util_name!());
    let at = &scene.fixtures;

    let file_a = "test_install_simple_backup_file_a";
    let file_b = "test_install_simple_backup_file_b";

    at.touch(file_a);
    at.touch(file_b);
    scene
        .ucmd()
        .arg("-b")
        .arg(file_a)
        .arg(file_b)
        .succeeds()
        .no_stderr();

    assert!(at.file_exists(file_a));
    assert!(at.file_exists(file_b));
    assert!(at.file_exists(&format!("{}~", file_b)));
}

#[test]
fn test_install_backup_short_no_args_file_to_dir() {
    let scene = TestScenario::new(util_name!());
    let at = &scene.fixtures;

    let file = "test_install_simple_backup_file_a";
    let dest_dir = "test_install_dest/";
    let expect = format!("{}{}", dest_dir, file);

    at.touch(file);
    at.mkdir(dest_dir);
    at.touch(&expect);
    scene
        .ucmd()
        .arg("-b")
        .arg(file)
        .arg(dest_dir)
        .succeeds()
        .no_stderr();

    assert!(at.file_exists(file));
    assert!(at.file_exists(&expect));
    assert!(at.file_exists(&format!("{}~", expect)));
}

// Long --backup option is tested separately as it requires a slightly different
// handling than '-b' does.
#[test]
fn test_install_backup_long_no_args_files() {
    let scene = TestScenario::new(util_name!());
    let at = &scene.fixtures;

    let file_a = "test_install_simple_backup_file_a";
    let file_b = "test_install_simple_backup_file_b";

    at.touch(file_a);
    at.touch(file_b);
    scene
        .ucmd()
        .arg("--backup")
        .arg(file_a)
        .arg(file_b)
        .succeeds()
        .no_stderr();

    assert!(at.file_exists(file_a));
    assert!(at.file_exists(file_b));
    assert!(at.file_exists(&format!("{}~", file_b)));
}

#[test]
fn test_install_backup_long_no_args_file_to_dir() {
    let scene = TestScenario::new(util_name!());
    let at = &scene.fixtures;

    let file = "test_install_simple_backup_file_a";
    let dest_dir = "test_install_dest/";
    let expect = format!("{}{}", dest_dir, file);

    at.touch(file);
    at.mkdir(dest_dir);
    at.touch(&expect);
    scene
        .ucmd()
        .arg("--backup")
        .arg(file)
        .arg(dest_dir)
        .succeeds()
        .no_stderr();

    assert!(at.file_exists(file));
    assert!(at.file_exists(&expect));
    assert!(at.file_exists(&format!("{}~", expect)));
}

#[test]
fn test_install_backup_short_custom_suffix() {
    let scene = TestScenario::new(util_name!());
    let at = &scene.fixtures;

    let file_a = "test_install_backup_custom_suffix_file_a";
    let file_b = "test_install_backup_custom_suffix_file_b";
    let suffix = "super-suffix-of-the-century";

    at.touch(file_a);
    at.touch(file_b);
    scene
        .ucmd()
        .arg("-b")
        .arg(format!("--suffix={}", suffix))
        .arg(file_a)
        .arg(file_b)
        .succeeds()
        .no_stderr();

    assert!(at.file_exists(file_a));
    assert!(at.file_exists(file_b));
    assert!(at.file_exists(&format!("{}{}", file_b, suffix)));
}

#[test]
fn test_install_backup_short_custom_suffix_hyphen_value() {
    let scene = TestScenario::new(util_name!());
    let at = &scene.fixtures;

    let file_a = "test_install_backup_custom_suffix_file_a";
    let file_b = "test_install_backup_custom_suffix_file_b";
    let suffix = "-v";

    at.touch(file_a);
    at.touch(file_b);
    scene
        .ucmd()
        .arg("-b")
        .arg(format!("--suffix={}", suffix))
        .arg(file_a)
        .arg(file_b)
        .succeeds()
        .no_stderr();

    assert!(at.file_exists(file_a));
    assert!(at.file_exists(file_b));
    assert!(at.file_exists(&format!("{}{}", file_b, suffix)));
}

#[test]
fn test_install_backup_custom_suffix_via_env() {
    let scene = TestScenario::new(util_name!());
    let at = &scene.fixtures;

    let file_a = "test_install_backup_custom_suffix_file_a";
    let file_b = "test_install_backup_custom_suffix_file_b";
    let suffix = "super-suffix-of-the-century";

    at.touch(file_a);
    at.touch(file_b);
    scene
        .ucmd()
        .arg("-b")
        .env("SIMPLE_BACKUP_SUFFIX", suffix)
        .arg(file_a)
        .arg(file_b)
        .succeeds()
        .no_stderr();

    assert!(at.file_exists(file_a));
    assert!(at.file_exists(file_b));
    assert!(at.file_exists(&format!("{}{}", file_b, suffix)));
}

#[test]
fn test_install_backup_numbered_with_t() {
    let scene = TestScenario::new(util_name!());
    let at = &scene.fixtures;

    let file_a = "test_install_backup_numbering_file_a";
    let file_b = "test_install_backup_numbering_file_b";

    at.touch(file_a);
    at.touch(file_b);
    scene
        .ucmd()
        .arg("--backup=t")
        .arg(file_a)
        .arg(file_b)
        .succeeds()
        .no_stderr();

    assert!(at.file_exists(file_a));
    assert!(at.file_exists(file_b));
    assert!(at.file_exists(&format!("{}.~1~", file_b)));
}

#[test]
fn test_install_backup_numbered_with_numbered() {
    let scene = TestScenario::new(util_name!());
    let at = &scene.fixtures;

    let file_a = "test_install_backup_numbering_file_a";
    let file_b = "test_install_backup_numbering_file_b";

    at.touch(file_a);
    at.touch(file_b);
    scene
        .ucmd()
        .arg("--backup=numbered")
        .arg(file_a)
        .arg(file_b)
        .succeeds()
        .no_stderr();

    assert!(at.file_exists(file_a));
    assert!(at.file_exists(file_b));
    assert!(at.file_exists(&format!("{}.~1~", file_b)));
}

#[test]
fn test_install_backup_existing() {
    let scene = TestScenario::new(util_name!());
    let at = &scene.fixtures;

    let file_a = "test_install_backup_numbering_file_a";
    let file_b = "test_install_backup_numbering_file_b";

    at.touch(file_a);
    at.touch(file_b);
    scene
        .ucmd()
        .arg("--backup=existing")
        .arg(file_a)
        .arg(file_b)
        .succeeds()
        .no_stderr();

    assert!(at.file_exists(file_a));
    assert!(at.file_exists(file_b));
    assert!(at.file_exists(&format!("{}~", file_b)));
}

#[test]
fn test_install_backup_nil() {
    let scene = TestScenario::new(util_name!());
    let at = &scene.fixtures;

    let file_a = "test_install_backup_numbering_file_a";
    let file_b = "test_install_backup_numbering_file_b";

    at.touch(file_a);
    at.touch(file_b);
    scene
        .ucmd()
        .arg("--backup=nil")
        .arg(file_a)
        .arg(file_b)
        .succeeds()
        .no_stderr();

    assert!(at.file_exists(file_a));
    assert!(at.file_exists(file_b));
    assert!(at.file_exists(&format!("{}~", file_b)));
}

#[test]
fn test_install_backup_numbered_if_existing_backup_existing() {
    let scene = TestScenario::new(util_name!());
    let at = &scene.fixtures;

    let file_a = "test_install_backup_numbering_file_a";
    let file_b = "test_install_backup_numbering_file_b";
    let file_b_backup = "test_install_backup_numbering_file_b.~1~";

    at.touch(file_a);
    at.touch(file_b);
    at.touch(file_b_backup);
    scene
        .ucmd()
        .arg("--backup=existing")
        .arg(file_a)
        .arg(file_b)
        .succeeds()
        .no_stderr();

    assert!(at.file_exists(file_a));
    assert!(at.file_exists(file_b));
    assert!(at.file_exists(file_b_backup));
    assert!(at.file_exists(&*format!("{}.~2~", file_b)));
}

#[test]
fn test_install_backup_numbered_if_existing_backup_nil() {
    let scene = TestScenario::new(util_name!());
    let at = &scene.fixtures;

    let file_a = "test_install_backup_numbering_file_a";
    let file_b = "test_install_backup_numbering_file_b";
    let file_b_backup = "test_install_backup_numbering_file_b.~1~";

    at.touch(file_a);
    at.touch(file_b);
    at.touch(file_b_backup);
    scene
        .ucmd()
        .arg("--backup=nil")
        .arg(file_a)
        .arg(file_b)
        .succeeds()
        .no_stderr();

    assert!(at.file_exists(file_a));
    assert!(at.file_exists(file_b));
    assert!(at.file_exists(file_b_backup));
    assert!(at.file_exists(&*format!("{}.~2~", file_b)));
}

#[test]
fn test_install_backup_simple() {
    let scene = TestScenario::new(util_name!());
    let at = &scene.fixtures;

    let file_a = "test_install_backup_numbering_file_a";
    let file_b = "test_install_backup_numbering_file_b";

    at.touch(file_a);
    at.touch(file_b);
    scene
        .ucmd()
        .arg("--backup=simple")
        .arg(file_a)
        .arg(file_b)
        .succeeds()
        .no_stderr();

    assert!(at.file_exists(file_a));
    assert!(at.file_exists(file_b));
    assert!(at.file_exists(&format!("{}~", file_b)));
}

#[test]
fn test_install_backup_never() {
    let scene = TestScenario::new(util_name!());
    let at = &scene.fixtures;

    let file_a = "test_install_backup_numbering_file_a";
    let file_b = "test_install_backup_numbering_file_b";

    at.touch(file_a);
    at.touch(file_b);
    scene
        .ucmd()
        .arg("--backup=never")
        .arg(file_a)
        .arg(file_b)
        .succeeds()
        .no_stderr();

    assert!(at.file_exists(file_a));
    assert!(at.file_exists(file_b));
    assert!(at.file_exists(&format!("{}~", file_b)));
}

#[test]
fn test_install_backup_none() {
    let scene = TestScenario::new(util_name!());
    let at = &scene.fixtures;

    let file_a = "test_install_backup_numbering_file_a";
    let file_b = "test_install_backup_numbering_file_b";

    at.touch(file_a);
    at.touch(file_b);
    scene
        .ucmd()
        .arg("--backup=none")
        .arg(file_a)
        .arg(file_b)
        .succeeds()
        .no_stderr();

    assert!(at.file_exists(file_a));
    assert!(at.file_exists(file_b));
    assert!(!at.file_exists(&format!("{}~", file_b)));
}

#[test]
fn test_install_backup_off() {
    let scene = TestScenario::new(util_name!());
    let at = &scene.fixtures;

    let file_a = "test_install_backup_numbering_file_a";
    let file_b = "test_install_backup_numbering_file_b";

    at.touch(file_a);
    at.touch(file_b);
    scene
        .ucmd()
        .arg("--backup=off")
        .arg(file_a)
        .arg(file_b)
        .succeeds()
        .no_stderr();

    assert!(at.file_exists(file_a));
    assert!(at.file_exists(file_b));
    assert!(!at.file_exists(&format!("{}~", file_b)));
}

#[test]
fn test_install_missing_arguments() {
    let scene = TestScenario::new(util_name!());

    scene
        .ucmd()
        .fails()
        .stderr_contains("install: missing file operand");
}

#[test]
fn test_install_missing_destination() {
    let scene = TestScenario::new(util_name!());
    let at = &scene.fixtures;

    let file_1 = "source_file1";

    at.touch(file_1);
    scene.ucmd().arg(file_1).fails().stderr_contains(format!(
        "install: missing destination file operand after '{}'",
        file_1
    ));
}

#[test]
fn test_install_dir_dot() {
    // To match tests/install/d-slashdot.sh
    let scene = TestScenario::new(util_name!());

    scene.ucmd().arg("-d").arg("dir1/.").succeeds();
    scene.ucmd().arg("-d").arg("dir2/..").succeeds();
    // Tests that we don't have dir3/. in the output
    // but only 'dir3'
    scene
        .ucmd()
        .arg("-d")
        .arg("dir3/.")
        .arg("-v")
        .succeeds()
        .stdout_contains("creating directory 'dir3'");
    scene
        .ucmd()
        .arg("-d")
        .arg("dir4/./cal")
        .arg("-v")
        .succeeds()
        .stdout_contains("creating directory 'dir4/./cal'");
    scene
        .ucmd()
        .arg("-d")
        .arg("dir5/./cali/.")
        .arg("-v")
        .succeeds()
        .stdout_contains("creating directory 'dir5/cali'");

    let at = &scene.fixtures;

    assert!(at.dir_exists("dir1"));
    assert!(at.dir_exists("dir2"));
    assert!(at.dir_exists("dir3"));
    assert!(at.dir_exists("dir4/cal"));
    assert!(at.dir_exists("dir5/cali"));
}

#[test]
fn test_install_dir_req_verbose() {
    let scene = TestScenario::new(util_name!());
    let at = &scene.fixtures;

    let file_1 = "source_file1";
    at.touch(file_1);
    scene
        .ucmd()
        .arg("-Dv")
        .arg(file_1)
        .arg("sub3/a/b/c/file")
        .succeeds()
        .stdout_contains("install: creating directory 'sub3'\ninstall: creating directory 'sub3/a'\ninstall: creating directory 'sub3/a/b'\ninstall: creating directory 'sub3/a/b/c'\n'source_file1' -> 'sub3/a/b/c/file'");

    scene
        .ucmd()
        .arg("-t")
        .arg("sub4/a")
        .arg("-Dv")
        .arg(file_1)
        .succeeds()
        .stdout_contains("install: creating directory 'sub4'\ninstall: creating directory 'sub4/a'\n'source_file1' -> 'sub4/a/source_file1'");

    at.mkdir("sub5");
    scene
        .ucmd()
        .arg("-Dv")
        .arg(file_1)
        .arg("sub5/a/b/c/file")
        .succeeds()
<<<<<<< HEAD
        .stdout_contains("install: creating directory 'sub5/a'\ninstall: creating directory 'sub5/a/b'\ninstall: creating directory 'sub5/a/b/c'\n'source_file1' -> 'sub5/a/b/c/file'");
=======
        .stdout_contains("install: creating directory 'sub4/a'\ninstall: creating directory 'sub4/a/b'\ninstall: creating directory 'sub4/a/b/c'\n'source_file1' -> 'sub4/a/b/c/file'");
}

#[test]
fn test_install_compare_option() {
    let scene = TestScenario::new(util_name!());
    let at = &scene.fixtures;
    let first = "a";
    let second = "b";
    at.touch(first);
    scene
        .ucmd()
        .args(&["-Cv", first, second])
        .succeeds()
        .stdout_contains(format!("'{}' -> '{}'", first, second));
    scene
        .ucmd()
        .args(&["-Cv", first, second])
        .succeeds()
        .no_stdout();
    scene
        .ucmd()
        .args(&["-Cv", "-m0644", first, second])
        .succeeds()
        .stdout_contains(format!("removed '{}'\n'{}' -> '{}'", second, first, second));
    scene
        .ucmd()
        .args(&["-Cv", first, second])
        .succeeds()
        .stdout_contains(format!("removed '{}'\n'{}' -> '{}'", second, first, second));
    scene
        .ucmd()
        .args(&["-C", "--preserve-timestamps", first, second])
        .fails()
        .code_is(1)
        .stderr_contains("Options --compare and --preserve-timestamps are mutually exclusive");
    scene
        .ucmd()
        .args(&["-C", "--strip", "--strip-program=echo", first, second])
        .fails()
        .code_is(1)
        .stderr_contains("Options --compare and --strip are mutually exclusive");
>>>>>>> ba136ba3
}<|MERGE_RESOLUTION|>--- conflicted
+++ resolved
@@ -1212,10 +1212,7 @@
         .arg(file_1)
         .arg("sub5/a/b/c/file")
         .succeeds()
-<<<<<<< HEAD
         .stdout_contains("install: creating directory 'sub5/a'\ninstall: creating directory 'sub5/a/b'\ninstall: creating directory 'sub5/a/b/c'\n'source_file1' -> 'sub5/a/b/c/file'");
-=======
-        .stdout_contains("install: creating directory 'sub4/a'\ninstall: creating directory 'sub4/a/b'\ninstall: creating directory 'sub4/a/b/c'\n'source_file1' -> 'sub4/a/b/c/file'");
 }
 
 #[test]
@@ -1257,5 +1254,4 @@
         .fails()
         .code_is(1)
         .stderr_contains("Options --compare and --strip are mutually exclusive");
->>>>>>> ba136ba3
 }